<script>
	import { onMount } from 'svelte';
	import { theme, autoRecord, showSettingsModal, applyTheme, promptStyle } from '$lib';
	import { geminiService } from '$lib/services/geminiService';
	import { PROMPT_STYLES } from '$lib/constants';
<<<<<<< HEAD
	import DisplayGhost from '$lib/components/ghost/DisplayGhost.svelte';
	import Ghost from '$lib/components/ghost/Ghost.svelte';
=======
	import TranscriptionStyleSelector from './TranscriptionStyleSelector.svelte';
>>>>>>> 68b44084

	// Props for the modal
	export let closeModal = () => {};

	// Theme/vibe selection
	let selectedVibe;
	let scrollPosition = 0;
	let autoRecordValue = false;

	// Prompt style selection
	let promptStyles = [];
	let selectedPromptStyle = 'standard';

	// Subscribe to theme store
	const unsubscribeTheme = theme.subscribe((value) => {
		selectedVibe = value;
	});

	// Subscribe to autoRecord store
	const unsubscribeAutoRecord = autoRecord.subscribe((value) => {
		autoRecordValue = value === 'true';
	});

	// Subscribe to promptStyle store
	const unsubscribePromptStyle = promptStyle.subscribe((value) => {
		selectedPromptStyle = value;
	});

	// Theme options with gradient SVG files for ghost and CSS gradients for visualizer
	const vibeOptions = [
		{
			id: 'peach',
			name: 'Peach',
			ghostGradientSrc: '/talktype-icon-bg-gradient.svg',
			visualizerGradient: 'linear-gradient(to top, #ffa573, #ff9f9a, #ff7fcd, #ffb6f3)',
			previewGradient: 'linear-gradient(135deg, #ffa573, #ff8f9a, #ff7fcd, #ffb6f3)'
		},
		{
			id: 'mint',
			name: 'Mint',
			ghostGradientSrc: '/talktype-icon-bg-gradient-mint.svg',
			visualizerGradient: 'linear-gradient(to top, #86efac, #5eead4, #67e8f9)',
			previewGradient: 'linear-gradient(135deg, #86efac, #5eead4, #67e8f9)'
		},
		{
			id: 'bubblegum',
			name: 'Bubblegum',
			ghostGradientSrc: '/talktype-icon-bg-gradient-bubblegum.svg',
			visualizerGradient:
				'linear-gradient(to top, #20c5ff, #4d7bff, #c85aff, #ee45f0, #ff3ba0, #ff1a8d)',
			previewGradient: 'linear-gradient(135deg, #20c5ff, #4d7bff, #c85aff, #ee45f0, #ff1a8d)'
		},
		{
			id: 'rainbow',
			name: 'Rainbow',
			ghostGradientSrc: '/talktype-icon-bg-gradient-rainbow.svg',
			visualizerGradient: 'rainbow-gradient' /* Special identifier for rainbow animation */,
			previewGradient: 'rainbow',
			animated: true
		}
	];

	// Prompt styles are now directly defined in the UI components below

	// Set up event listeners for the modal on component mount
	onMount(() => {
		// Get available prompt styles from the service
		promptStyles = geminiService.getAvailableStyles();

		// Get currently selected prompt style
		selectedPromptStyle = geminiService.getPromptStyle();

		// Set up event listeners for the modal
		const modal = document.getElementById('settings_modal');
		if (modal) {
			// Listen for custom beforeshow event
			modal.addEventListener('beforeshow', () => {
				// Just update the selected value, don't apply theme
				// The main app already has the theme applied
				// This fixes the double flash issue
			});

			// Also listen for the standard dialog open event
			modal.addEventListener('open', () => {
				// No need to apply theme here - we just want settings to reflect current state

				// Update prompt style selection in case it was changed elsewhere
				selectedPromptStyle = geminiService.getPromptStyle();
			});
		}

		// Clean up subscriptions on component destroy
		return () => {
			unsubscribeTheme();
			unsubscribeAutoRecord();
			unsubscribePromptStyle();
		};
	});

	// Handle vibe change
	function changeVibe(vibeId) {
		selectedVibe = vibeId;
		applyTheme(vibeId);
	}

	// Handle prompt style change
	function changePromptStyle(style) {
		selectedPromptStyle = style;
		geminiService.setPromptStyle(style);

		// Update the store (this will also save to localStorage)
		promptStyle.set(style);

		// Dispatch a custom event that the main page can listen for
		window.dispatchEvent(
			new CustomEvent('talktype-setting-changed', {
				detail: { setting: 'promptStyle', value: style }
			})
		);
	}

	// Handle auto-record toggle
	function toggleAutoRecord() {
		autoRecordValue = !autoRecordValue;
		autoRecord.set(autoRecordValue.toString());

		// Dispatch a custom event that the main page can listen for (for backward compatibility)
		window.dispatchEvent(
			new CustomEvent('talktype-setting-changed', {
				detail: { setting: 'autoRecord', value: autoRecordValue }
			})
		);
	}

	// Handle modal opening - called when the modal is opened
	function handleModalOpen() {
		if (typeof window === 'undefined') return;

		// Get current scroll position
		scrollPosition = window.scrollY;
		const width = document.body.clientWidth;

		// Lock the body in place exactly where it was
		document.body.style.position = 'fixed';
		document.body.style.top = `-${scrollPosition}px`;
		document.body.style.width = `${width}px`;
		document.body.style.overflow = 'hidden';
	}

	// Handle modal closure - called when the modal is closed
	function handleModalClose() {
		// Restore body styles
		document.body.style.position = '';
		document.body.style.top = '';
		document.body.style.width = '';
		document.body.style.overflow = '';

		// Restore scroll position
		window.scrollTo(0, scrollPosition);

		// Call the passed closeModal function
		closeModal();
	}

	// No need to watch for changes since we'll use direct DOM methods
	// When this component is initialized, we just make sure the modal exists
</script>

<dialog
	id="settings_modal"
	class="modal fixed z-50"
	style="overflow: hidden !important; z-index: 999;"
	role="dialog"
	aria-labelledby="settings_modal_title"
	aria-modal="true"
>
	<div
		class="animate-modal-enter modal-box relative max-h-[80vh] w-[95%] max-w-md overflow-y-auto rounded-2xl border border-pink-200 bg-gradient-to-br from-[#fffaef] to-[#fff6e6] shadow-xl md:max-w-lg"
	>
		<form method="dialog">
			<button
				class="close-btn absolute right-2 top-2 z-50 flex h-8 w-8 items-center justify-center rounded-full border border-pink-200 bg-pink-100 text-pink-500 shadow-sm transition-all duration-200 ease-in-out hover:bg-pink-200 hover:text-pink-700"
				on:click={handleModalClose}
			>
				<span class="relative top-[-1px] text-lg font-medium leading-none">✕</span>
			</button>
		</form>

		<div class="animate-fadeUp space-y-4">
			<div class="mb-1 flex items-center gap-2">
				<div
					class="flex h-8 w-8 items-center justify-center rounded-full border border-pink-200/60 bg-gradient-to-br from-white to-pink-50 shadow-sm"
				>
					<Ghost
						width="24px"
						height="24px"
						externalTheme={theme}
						clickable={false}
						seed={54321}
					/>
				</div>
				<h3 id="settings_modal_title" class="text-xl font-black tracking-tight text-gray-800">
					Settings
				</h3>
			</div>

			<!-- Settings Section -->
			<div class="mb-2 space-y-2">
				<h4 class="text-sm font-bold text-gray-700">Settings</h4>

				<div
					class="mb-2 flex items-center justify-between rounded-xl border border-pink-100 bg-[#fffdf5] p-2 shadow-sm transition-all duration-200 hover:border-pink-200"
				>
					<div>
						<span class="text-sm font-medium text-gray-700">Auto-Record on Start</span>
						<p class="mt-0.5 text-xs text-gray-500">
							Start recording immediately when you open TalkType
						</p>
					</div>
					<label class="flex cursor-pointer items-center">
						<span class="sr-only"
							>Auto-Record Toggle {autoRecordValue ? 'Enabled' : 'Disabled'}</span
						>
						<div class="relative">
							<input
								type="checkbox"
								class="sr-only"
								checked={autoRecordValue}
								on:change={toggleAutoRecord}
							/>
							<div
								class={`h-5 w-10 rounded-full ${autoRecordValue ? 'bg-pink-400' : 'bg-gray-200'} transition-all duration-200`}
							></div>
							<div
								class={`absolute left-0.5 top-0.5 h-4 w-4 transform rounded-full bg-white transition-all duration-200 ${autoRecordValue ? 'translate-x-5' : ''}`}
							></div>
						</div>
					</label>
				</div>
			</div>

			<!-- Vibe Selector Section -->
			<div class="space-y-2">
				<h4 class="text-sm font-bold text-gray-700">Choose Your Vibe</h4>

				<div class="grid grid-cols-2 gap-2 sm:grid-cols-4">
					{#each vibeOptions as vibe, index}
						<button
							class="vibe-option relative flex flex-col items-center rounded-xl border border-pink-100 bg-[#fffdf5] p-2 shadow-sm transition-all duration-300 hover:border-pink-200 hover:shadow-md {selectedVibe ===
							vibe.id
								? 'selected-vibe border-pink-300 ring-2 ring-pink-200 ring-opacity-60'
								: ''}"
							data-vibe-type={vibe.id}
							on:click={() => changeVibe(vibe.id)}
						>
							<div class="preview-container mb-1">
								<!-- Ghost preview using DisplayGhost component -->
								<div class="preview-ghost-wrapper relative h-10 w-10">
									<DisplayGhost 
										theme={vibe.id} 
										size="100%" 
										seed={10000 + index * 777}
									/>
								</div>

								<!-- Visualizer preview -->
								<div
									class="preview-visualizer-container mt-1 h-2 w-full overflow-hidden rounded-md border border-pink-100"
								>
									<div class="preview-visualizer h-full w-full" data-preview-theme={vibe.id}></div>
								</div>
							</div>

							<span class="text-xs font-medium text-gray-700">{vibe.name}</span>

							{#if selectedVibe === vibe.id}
								<div
									class="absolute -right-1 -top-1 flex h-4 w-4 items-center justify-center rounded-full bg-pink-400 text-xs text-white shadow-sm"
								>
									✓
								</div>
							{/if}
						</button>
					{/each}
				</div>

				<p class="mt-0.5 text-xs italic text-gray-500">
					Changes are applied immediately and saved for future visits.
				</p>
			</div>

			<!-- Prompt Style Selection Section -->
			<TranscriptionStyleSelector 
					selectedPromptStyle={selectedPromptStyle}
					changePromptStyle={changePromptStyle}
				/>

			<!-- Premium Features Section -->
			<div
				class="space-y-2 rounded-lg border border-pink-100/60 bg-gradient-to-r from-pink-50/50 to-amber-50/50 p-3 shadow-sm"
			>
				<div class="flex items-center justify-between">
					<h4 class="text-sm font-bold text-gray-700">
						Bonus Features <span class="text-xs font-normal text-pink-500">(Coming Soon)</span>
					</h4>
					<span
						class="badge badge-sm gap-1 border-amber-200 bg-amber-100 font-medium text-amber-700"
					>
						<span class="text-[10px]">✧</span> Premium
					</span>
				</div>

				<div class="space-y-2 pt-1">
					<!-- Toggle items -->
					<div class="flex items-center justify-between">
						<span class="text-xs font-medium text-gray-600">Save transcript + audio</span>
						<input type="checkbox" disabled class="toggle toggle-primary toggle-xs bg-gray-200" />
					</div>

					<div class="flex items-center justify-between">
						<span class="text-xs font-medium text-gray-600">View transcript history</span>
						<input type="checkbox" disabled class="toggle toggle-primary toggle-xs bg-gray-200" />
					</div>

					<div class="flex items-center justify-between">
						<span class="text-xs font-medium text-gray-600">Batch download everything</span>
						<input type="checkbox" disabled class="toggle toggle-primary toggle-xs bg-gray-200" />
					</div>

					<div class="flex items-center justify-between">
						<span class="text-xs font-medium text-gray-600">Custom filename builder</span>
						<input type="checkbox" disabled class="toggle toggle-primary toggle-xs bg-gray-200" />
					</div>
				</div>

				<div class="flex justify-end">
					<span class="text-xs italic text-gray-500">We're working on these goodies!</span>
				</div>
			</div>

			<div class="border-t border-pink-100 pt-2 text-center">
				<p class="text-xs text-gray-500">TalkType v0.1.1 • Made with 💜 by Dennis & Pablo</p>
			</div>
		</div>
	</div>

	<div
		class="modal-backdrop bg-black/40"
		on:click|self|preventDefault|stopPropagation={() => {
			const modal = document.getElementById('settings_modal');
			if (modal) {
				modal.close();
				setTimeout(handleModalClose, 50);
			}
		}}
	></div>
</dialog>

<style>
	/* Improve close button */
	.close-btn {
		-webkit-tap-highlight-color: transparent;
		outline: none;
		cursor: pointer;
		user-select: none;
		z-index: 1000;
	}

	.close-btn:hover {
		transform: scale(1.1);
	}

	.close-btn:active {
		transform: scale(0.95);
	}

	.animate-fadeUp {
		animation: fadeUp 0.5s cubic-bezier(0.19, 1, 0.22, 1) forwards;
	}

	@keyframes fadeUp {
		0% {
			opacity: 0;
			transform: translateY(8px);
		}
		100% {
			opacity: 1;
			transform: translateY(0);
		}
	}

	.selected-vibe {
		box-shadow:
			0 0 0 2px rgba(249, 168, 212, 0.4),
			0 4px 8px rgba(249, 168, 212, 0.2);
	}

	/* Default styles for image-based gradients */
	.preview-ghost-bg {
		/* Default styling */
	}

	/* Properly masked rainbow gradient that only shows inside the ghost */
	.masked-rainbow-gradient {
		/* Apply mask to clip the gradient to the ghost shape */
		-webkit-mask-image: url(/assets/talktype-icon-base.svg);
		mask-image: url(/assets/talktype-icon-base.svg);
		-webkit-mask-size: contain;
		mask-size: contain;
		-webkit-mask-repeat: no-repeat;
		mask-repeat: no-repeat;
		-webkit-mask-position: center;
		mask-position: center;

		/* Apply rainbow gradient and animation */
		animation: hueShift 5s linear infinite;
		background-image: linear-gradient(135deg, #61d4b3, #fdd365, #fb8d62, #fd2eb3, #61d4b3);
		background-size: 200% 200%;
	}

	.preview-visualizer-container {
		width: 100%;
		min-width: 40px;
		height: 8px;
	}

	/* Theme-specific gradient styles for previews */
	.preview-visualizer[data-preview-theme='peach'] {
		background: linear-gradient(to top, #ffa573, #ff9f9a, #ff7fcd, #ffb6f3);
	}

	.preview-visualizer[data-preview-theme='mint'] {
		background: linear-gradient(to top, #86efac, #5eead4, #67e8f9);
	}

	.preview-visualizer[data-preview-theme='bubblegum'] {
		background: linear-gradient(to top, #a875ff, #d554ff, #f95bf9, #ff2a8d);
	}

	.preview-visualizer[data-preview-theme='rainbow'] {
		animation: rainbowFlow 5s linear infinite;
		background-image: linear-gradient(
			to top,
			#ff3d7f,
			#ff8d3c,
			#fff949,
			#4dff60,
			#35deff,
			#9f7aff,
			#ff3d7f
		);
		box-shadow:
			0 0 10px rgba(255, 255, 255, 0.18),
			0 0 18px rgba(255, 156, 227, 0.15);
	}

	@keyframes rainbowPreview {
		0%,
		100% {
			filter: drop-shadow(0 0 3px rgba(255, 61, 127, 0.4)) saturate(1.3) brightness(1.1);
		}
		25% {
			filter: drop-shadow(0 0 4px rgba(255, 249, 73, 0.5)) saturate(1.4) brightness(1.15);
		}
		50% {
			filter: drop-shadow(0 0 4px rgba(53, 222, 255, 0.5)) saturate(1.5) brightness(1.2);
		}
		75% {
			filter: drop-shadow(0 0 3px rgba(159, 122, 255, 0.4)) saturate(1.4) brightness(1.15);
		}
	}

	.vibe-option {
		transition: all 0.2s ease-in-out;
	}

	.vibe-option:hover {
		transform: translateY(-1px);
	}

	.vibe-option:active {
		transform: translateY(0px);
	}

	/* Theme animations for ghost with effects */
	.rainbow-animated {
		animation: rainbowFlow 8.3s linear infinite;
		filter: drop-shadow(0 0 3px rgba(255, 255, 255, 0.4));
	}
	
	.peach-animated {
		animation: peachFlow 8s cubic-bezier(0.4, 0, 0.6, 1) infinite;
	}
	
	.mint-animated {
		animation: mintFlow 10s cubic-bezier(0.4, 0, 0.6, 1) infinite;
	}
	
	.bubblegum-animated {
		animation: bubblegumFlow 12s cubic-bezier(0.4, 0, 0.6, 1) infinite;
	}

	@keyframes rainbowFlow {
		0% {
			filter: hue-rotate(0deg) saturate(1.4) brightness(1.15);
		}
		100% {
			filter: hue-rotate(360deg) saturate(1.5) brightness(1.2);
		}
	}
	
	@keyframes peachFlow {
		0% { filter: saturate(1) brightness(1) contrast(1); }
		30% { filter: saturate(1.3) brightness(1.1) contrast(1.05); }
		60% { filter: saturate(1.5) brightness(1.15) contrast(1.08); }
		100% { filter: saturate(1) brightness(1) contrast(1); }
	}
	
	@keyframes mintFlow {
		0% { filter: saturate(1) brightness(1) contrast(1); }
		25% { filter: saturate(1.2) brightness(1.1) contrast(1.02) hue-rotate(5deg); }
		50% { filter: saturate(1.4) brightness(1.2) contrast(1.05) hue-rotate(-5deg); }
		75% { filter: saturate(1.2) brightness(1.15) contrast(1.03) hue-rotate(2deg); }
		100% { filter: saturate(1) brightness(1) contrast(1) hue-rotate(0deg); }
	}
	
	@keyframes bubblegumFlow {
		0% { filter: saturate(1) brightness(1) contrast(1); }
		33% { filter: saturate(1.3) brightness(1.05) contrast(1.1) hue-rotate(-8deg); }
		66% { filter: saturate(1.6) brightness(1.1) contrast(1.15) hue-rotate(8deg); }
		100% { filter: saturate(1) brightness(1) contrast(1) hue-rotate(0deg); }
	}

	/* Add extra sparkle when previewing the rainbow theme */
	.vibe-option[data-vibe-type='rainbow']:hover .preview-icon-layers .rainbow-animated {
		animation:
			rainbowFlow 4.7s linear infinite,
			settingsSparkle 2s ease-in-out infinite;
	}

	@keyframes settingsSparkle {
		0%,
		100% {
			filter: drop-shadow(0 0 3px rgba(255, 255, 255, 0.6))
				drop-shadow(0 0 6px rgba(255, 61, 127, 0.5));
		}
		25% {
			filter: drop-shadow(0 0 4px rgba(255, 141, 60, 0.7))
				drop-shadow(0 0 8px rgba(255, 249, 73, 0.6));
		}
		50% {
			filter: drop-shadow(0 0 4px rgba(77, 255, 96, 0.6))
				drop-shadow(0 0 7px rgba(53, 222, 255, 0.7));
		}
		75% {
			filter: drop-shadow(0 0 5px rgba(159, 122, 255, 0.7))
				drop-shadow(0 0 8px rgba(255, 61, 127, 0.6));
		}
	}

	/* Theme-based visualizer styling using data-theme */
	:global([data-theme='rainbow'] .history-bar) {
		animation:
			hueShift 5s ease-in-out infinite,
			rainbowPreview 3s ease-in-out infinite;
		background-image: linear-gradient(
			to top,
			#ff3d7f,
			#ff8d3c,
			#fff949,
			#4dff60,
			#35deff,
			#9f7aff,
			#ff3d7f
		);
		background-size: 100% 600%;
		box-shadow:
			0 0 8px rgba(255, 255, 255, 0.15),
			0 0 15px rgba(255, 156, 227, 0.1);
	}

	/* Connect the preview eyes to the main app's Brian Eno-inspired ambient blinking system */
	.preview-eyes {
		animation: preview-blink 6s infinite;
		transform-origin: center center;
	}

	/* Each theme preview has a slightly different blink timing 
	   to create an organic, non-synchronized effect */
	.vibe-option:nth-child(1) .preview-eyes {
		animation-duration: 6.7s;
		animation-delay: 0.4s;
	}

	.vibe-option:nth-child(2) .preview-eyes {
		animation-duration: 7.3s;
		animation-delay: 1.2s;
	}

	.vibe-option:nth-child(3) .preview-eyes {
		animation-duration: 5.9s;
		animation-delay: 2.3s;
	}

	.vibe-option:nth-child(4) .preview-eyes {
		animation-duration: 8.2s;
		animation-delay: 0.7s;
	}

	@keyframes preview-blink {
		0%,
		96.5%,
		100% {
			transform: scaleY(1);
		}
		97.5% {
			transform: scaleY(0); /* Closed eyes */
		}
		98.5% {
			transform: scaleY(1); /* Open eyes */
		}
	}

	/* Removed redundant rainbow-animated-bars class */

	@keyframes hueShift {
		0% {
			background-position: 0% 0%;
			filter: saturate(1.3) brightness(1.1);
		}
		25% {
			background-position: 0% 33%;
			filter: saturate(1.4) brightness(1.15);
		}
		50% {
			background-position: 0% 66%;
			filter: saturate(1.5) brightness(1.2);
		}
		75% {
			background-position: 0% 100%;
			filter: saturate(1.4) brightness(1.15);
		}
		100% {
			background-position: 0% 0%;
			filter: saturate(1.3) brightness(1.1);
		}
	}

	/* Modal centering and animation styles */
	:global(dialog.modal) {
		display: flex !important;
		align-items: center !important;
		justify-content: center !important;
		overflow: hidden !important;
		max-height: 100vh !important;
		max-width: 100vw !important;
		padding: 0 !important;
		margin: 0 !important;
		background: transparent !important;
		border: none !important;
		inset: 0 !important;
	}

	/* Ensure modal box is centered and properly styled */
	:global(.modal-box) {
		position: relative !important;
		margin: 1.5rem auto !important;
		transform: none !important;
		transition:
			transform 0.3s ease-out,
			opacity 0.3s ease-out !important;
	}

	/* Modal entrance animation */
	.animate-modal-enter {
		animation: modalEnter 0.4s cubic-bezier(0.19, 1, 0.22, 1) forwards;
		will-change: transform, opacity;
	}

	@keyframes modalEnter {
		0% {
			opacity: 0;
			transform: scale(0.95) translateY(10px);
		}
		60% {
			opacity: 1;
			transform: scale(1.02) translateY(-5px);
		}
		100% {
			opacity: 1;
			transform: scale(1) translateY(0);
		}
	}

	/* Fix modal backdrop with animation */
	:global(.modal-backdrop) {
		animation: backdropFadeIn 0.3s ease forwards !important;
		background-color: rgba(0, 0, 0, 0.4) !important;
		bottom: 0 !important;
		left: 0 !important;
		position: fixed !important;
		right: 0 !important;
		top: 0 !important;
		z-index: -1 !important;
	}

	@keyframes backdropFadeIn {
		from {
			opacity: 0;
		}
		to {
			opacity: 1;
		}
	}
</style><|MERGE_RESOLUTION|>--- conflicted
+++ resolved
@@ -3,12 +3,9 @@
 	import { theme, autoRecord, showSettingsModal, applyTheme, promptStyle } from '$lib';
 	import { geminiService } from '$lib/services/geminiService';
 	import { PROMPT_STYLES } from '$lib/constants';
-<<<<<<< HEAD
 	import DisplayGhost from '$lib/components/ghost/DisplayGhost.svelte';
 	import Ghost from '$lib/components/ghost/Ghost.svelte';
-=======
 	import TranscriptionStyleSelector from './TranscriptionStyleSelector.svelte';
->>>>>>> 68b44084
 
 	// Props for the modal
 	export let closeModal = () => {};
@@ -202,13 +199,7 @@
 				<div
 					class="flex h-8 w-8 items-center justify-center rounded-full border border-pink-200/60 bg-gradient-to-br from-white to-pink-50 shadow-sm"
 				>
-					<Ghost
-						width="24px"
-						height="24px"
-						externalTheme={theme}
-						clickable={false}
-						seed={54321}
-					/>
+					<Ghost width="24px" height="24px" externalTheme={theme} clickable={false} seed={54321} />
 				</div>
 				<h3 id="settings_modal_title" class="text-xl font-black tracking-tight text-gray-800">
 					Settings
@@ -267,11 +258,7 @@
 							<div class="preview-container mb-1">
 								<!-- Ghost preview using DisplayGhost component -->
 								<div class="preview-ghost-wrapper relative h-10 w-10">
-									<DisplayGhost 
-										theme={vibe.id} 
-										size="100%" 
-										seed={10000 + index * 777}
-									/>
+									<DisplayGhost theme={vibe.id} size="100%" seed={10000 + index * 777} />
 								</div>
 
 								<!-- Visualizer preview -->
@@ -301,10 +288,7 @@
 			</div>
 
 			<!-- Prompt Style Selection Section -->
-			<TranscriptionStyleSelector 
-					selectedPromptStyle={selectedPromptStyle}
-					changePromptStyle={changePromptStyle}
-				/>
+			<TranscriptionStyleSelector {selectedPromptStyle} {changePromptStyle} />
 
 			<!-- Premium Features Section -->
 			<div
@@ -498,15 +482,15 @@
 		animation: rainbowFlow 8.3s linear infinite;
 		filter: drop-shadow(0 0 3px rgba(255, 255, 255, 0.4));
 	}
-	
+
 	.peach-animated {
 		animation: peachFlow 8s cubic-bezier(0.4, 0, 0.6, 1) infinite;
 	}
-	
+
 	.mint-animated {
 		animation: mintFlow 10s cubic-bezier(0.4, 0, 0.6, 1) infinite;
 	}
-	
+
 	.bubblegum-animated {
 		animation: bubblegumFlow 12s cubic-bezier(0.4, 0, 0.6, 1) infinite;
 	}
@@ -519,27 +503,53 @@
 			filter: hue-rotate(360deg) saturate(1.5) brightness(1.2);
 		}
 	}
-	
+
 	@keyframes peachFlow {
-		0% { filter: saturate(1) brightness(1) contrast(1); }
-		30% { filter: saturate(1.3) brightness(1.1) contrast(1.05); }
-		60% { filter: saturate(1.5) brightness(1.15) contrast(1.08); }
-		100% { filter: saturate(1) brightness(1) contrast(1); }
-	}
-	
+		0% {
+			filter: saturate(1) brightness(1) contrast(1);
+		}
+		30% {
+			filter: saturate(1.3) brightness(1.1) contrast(1.05);
+		}
+		60% {
+			filter: saturate(1.5) brightness(1.15) contrast(1.08);
+		}
+		100% {
+			filter: saturate(1) brightness(1) contrast(1);
+		}
+	}
+
 	@keyframes mintFlow {
-		0% { filter: saturate(1) brightness(1) contrast(1); }
-		25% { filter: saturate(1.2) brightness(1.1) contrast(1.02) hue-rotate(5deg); }
-		50% { filter: saturate(1.4) brightness(1.2) contrast(1.05) hue-rotate(-5deg); }
-		75% { filter: saturate(1.2) brightness(1.15) contrast(1.03) hue-rotate(2deg); }
-		100% { filter: saturate(1) brightness(1) contrast(1) hue-rotate(0deg); }
-	}
-	
+		0% {
+			filter: saturate(1) brightness(1) contrast(1);
+		}
+		25% {
+			filter: saturate(1.2) brightness(1.1) contrast(1.02) hue-rotate(5deg);
+		}
+		50% {
+			filter: saturate(1.4) brightness(1.2) contrast(1.05) hue-rotate(-5deg);
+		}
+		75% {
+			filter: saturate(1.2) brightness(1.15) contrast(1.03) hue-rotate(2deg);
+		}
+		100% {
+			filter: saturate(1) brightness(1) contrast(1) hue-rotate(0deg);
+		}
+	}
+
 	@keyframes bubblegumFlow {
-		0% { filter: saturate(1) brightness(1) contrast(1); }
-		33% { filter: saturate(1.3) brightness(1.05) contrast(1.1) hue-rotate(-8deg); }
-		66% { filter: saturate(1.6) brightness(1.1) contrast(1.15) hue-rotate(8deg); }
-		100% { filter: saturate(1) brightness(1) contrast(1) hue-rotate(0deg); }
+		0% {
+			filter: saturate(1) brightness(1) contrast(1);
+		}
+		33% {
+			filter: saturate(1.3) brightness(1.05) contrast(1.1) hue-rotate(-8deg);
+		}
+		66% {
+			filter: saturate(1.6) brightness(1.1) contrast(1.15) hue-rotate(8deg);
+		}
+		100% {
+			filter: saturate(1) brightness(1) contrast(1) hue-rotate(0deg);
+		}
 	}
 
 	/* Add extra sparkle when previewing the rainbow theme */

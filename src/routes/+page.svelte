--- conflicted
+++ resolved
@@ -150,9 +150,8 @@
 	// Function to preload speech model for faster initial response
 	function preloadSpeechModel() {
 		if (!speechModelPreloaded && browser) {
-<<<<<<< HEAD
 			debug('Preloading speech model for faster response');
-			speechModelPreloaded = true;
+			speechModelPreloaded = true; // Assume success initially
 			
 			// Make sure the current prompt style is set before preloading
 			if (browser && localStorage.getItem('talktype-prompt-style')) {
@@ -165,10 +164,6 @@
 			const availableStyles = geminiService.getAvailableStyles();
 			debug(`Available prompt styles: ${availableStyles.join(', ')}`);
 			
-=======
-			debug('Preloading speech model triggered');
-			speechModelPreloaded = true; // Assume success initially
->>>>>>> 734f171b
 			geminiService.preloadModel()
 				.then(() => {
 					debug('Speech model preloaded successfully.');
@@ -205,28 +200,6 @@
 					debug('Listener: Calling startRecording()');
 					audioToTextComponent.startRecording();
 				}
-<<<<<<< HEAD
-			}, 500);
-			
-			// Pre-load the SettingsModal component after a short delay
-			setTimeout(async () => {
-				if (!SettingsModal && !loadingSettingsModal) {
-					try {
-						loadingSettingsModal = true;
-						debug('Pre-loading SettingsModal component');
-						const module = await import('$lib/components/settings/SettingsModal.svelte');
-						SettingsModal = module.default;
-						loadingSettingsModal = false;
-						debug('SettingsModal component pre-loaded successfully');
-					} catch (err) {
-						console.error('Error pre-loading SettingsModal:', err);
-						loadingSettingsModal = false;
-					}
-				}
-			}, 1000);
-		}
-		
-=======
 			} else {
 				debug('Listener: audioToTextComponent not available');
 			}
@@ -238,8 +211,23 @@
 		};
 		// --- End Ghost toggle listener ---
 
-
->>>>>>> 734f171b
+		// Pre-load the SettingsModal component after a short delay
+		setTimeout(async () => {
+			if (!SettingsModal && !loadingSettingsModal) {
+				try {
+					loadingSettingsModal = true;
+					debug('Pre-loading SettingsModal component');
+					const module = await import('$lib/components/settings/SettingsModal.svelte');
+					SettingsModal = module.default;
+					loadingSettingsModal = false;
+					debug('SettingsModal component pre-loaded successfully');
+				} catch (err) {
+					console.error('Error pre-loading SettingsModal:', err);
+					loadingSettingsModal = false;
+				}
+			}
+		}, 1000);
+
 		// Check for auto-record setting and start recording if enabled
 		if (browser && localStorage.getItem('talktype-autoRecord') === 'true') {
 			// Wait minimal time for component initialization
@@ -624,42 +612,6 @@
 		document.body.style.top = `-${scrollPosition}px`;
 		document.body.style.width = `${width}px`;
 		document.body.style.overflow = 'hidden';
-<<<<<<< HEAD
-		document.body.style.height = '100%';
-		
-		// Wait briefly for the SettingsModal component to render
-		setTimeout(() => {
-			// Show the settings modal directly
-			const modal = document.getElementById('settings_modal');
-			if (modal) {
-				// If the modal is already open, just close it
-				if (modal.hasAttribute('open')) {
-					modal.close();
-					setTimeout(() => {
-						closeModal();
-					}, 50);
-					return;
-				}
-				
-				// Dispatch a custom event that will be caught in the SettingsModal component
-				const event = new Event('beforeshow');
-				modal.dispatchEvent(event);
-				
-				// Show the modal
-				modal.showModal();
-			} else {
-				console.error('Settings modal element not found after loading component');
-				// Reset the modal state in case the modal wasn't found
-				loadingSettingsModal = false;
-				modalOpen = false;
-				document.body.style.position = '';
-				document.body.style.top = '';
-				document.body.style.width = '';
-				document.body.style.overflow = '';
-				document.body.style.height = '';
-			}
-		}, 100); // Short delay to allow component to render
-=======
 		// document.body.style.height = '100%';
 
 		// Show the settings modal directly (it's rendered by Svelte now)
@@ -697,7 +649,6 @@
 			// If modal not found, need to restore scroll
 			closeModal(); // Call cleanup
 		}
->>>>>>> 734f171b
 	}
 
 	// Function to close the Settings modal (called from SettingsModal component) (Keep as is)
@@ -885,11 +836,7 @@
 
 	<!-- Footer section with attribution and Chrome extension info -->
 	<footer
-<<<<<<< HEAD
-		class="fixed bottom-0 left-0 right-0 border-t border-pink-200/80 bg-gradient-to-r from-[#fff6e6] via-[#ffead8] to-[#fff1df] px-4 py-4 text-center text-xs text-gray-600 shadow-[0_-4px_15px_rgba(249,168,212,0.3)] backdrop-blur-[2px] sm:py-5 box-border z-50"
-=======
 		class="fixed bottom-0 left-0 right-0 border-t border-pink-200/80 bg-gradient-to-r from-[#fff6e6]/90 via-[#ffead8]/90 to-[#fff1df]/90 px-4 py-4 text-center text-xs text-gray-600 shadow-[0_-4px_15px_rgba(249,168,212,0.3)] backdrop-blur-[3px] sm:py-5 box-border z-10"
->>>>>>> 734f171b
 	>
 		<div class="container mx-auto flex flex-col items-center justify-between gap-2 sm:gap-3 sm:flex-row flex-wrap">
 			<div class="copyright flex items-center flex-wrap justify-center">
